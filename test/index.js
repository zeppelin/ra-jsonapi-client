--- conflicted
+++ resolved
@@ -34,7 +34,9 @@
       pagination: { page: 1, perPage: 25 },
       sort: { field: 'name', order: 'ASC' },
     })
-      .then((data) => { result = data; });
+      .then((data) => {
+        result = data;
+      });
   });
 
   it('returns an object', () => {
@@ -69,7 +71,9 @@
       target: 'company_id',
       id: 1,
     })
-      .then((data) => { result = data; });
+      .then((data) => {
+        result = data;
+      });
   });
 
   it('returns an object', () => {
@@ -100,7 +104,9 @@
       .reply(200, getOne);
 
     return client('GET_ONE', 'users', { id: 1 })
-      .then((data) => { result = data; });
+      .then((data) => {
+        result = data;
+      });
   });
 
   it('returns an object', () => {
@@ -123,7 +129,9 @@
       .reply(200, getOneLinkage);
 
     return client('GET_ONE', 'users', { id: 1 })
-      .then((data) => { result = data; });
+      .then((data) => {
+        result = data;
+      });
   });
 
   it('returns an object', () => {
@@ -141,8 +149,8 @@
   it('has a relationship field', () => {
     expect(result.data).to.have.property('relationships').that.is.deep.equal({
       address: {
-        id: '9'
-      }
+        id: '9',
+      },
     });
   });
 });
@@ -154,7 +162,9 @@
       .reply(200, getOneIncluded);
 
     return client('GET_ONE', 'users', { id: 1 })
-      .then(data => { result = data; });
+      .then(data => {
+        result = data;
+      });
   });
 
   it('returns an object', () => {
@@ -176,8 +186,8 @@
         street: 'Pinchelone Street',
         number: 2475,
         city: 'Norfolk',
-        state: 'VA'
-      }
+        state: 'VA',
+      },
     });
   });
 });
@@ -189,7 +199,9 @@
       .reply(201, create);
 
     return client('CREATE', 'users', { data: { name: 'Sarah' } })
-      .then((data) => { result = data; });
+      .then((data) => {
+        result = data;
+      });
   });
 
   it('returns an object', () => {
@@ -212,7 +224,9 @@
       .reply(200, update);
 
     return client('UPDATE', 'users', { id: 1, data: { name: 'Tim' } })
-      .then((data) => { result = data; });
+      .then((data) => {
+        result = data;
+      });
   });
 
   it('returns an object', () => {
@@ -235,7 +249,9 @@
       .reply(204, null);
 
     return client('DELETE', 'users', { id: 1 })
-      .then((data) => { result = data; });
+      .then((data) => {
+        result = data;
+      });
   });
 
   it('returns an object', () => {
@@ -272,8 +288,10 @@
       .get(/users.*filter=.*/)
       .reply(200, getMany);
 
-    return client('GET_MANY', 'users', { ids: [1] } )
-      .then((data) => { result = data; });
+    return client('GET_MANY', 'users', { ids: [ 1 ] })
+      .then((data) => {
+        result = data;
+      });
   });
 
   it('returns an object', () => {
@@ -297,15 +315,16 @@
   });
 });
 
-<<<<<<< HEAD
 describe('GET_MANY with included relationship data', () => {
   beforeEach(() => {
     nock('http://api.example.com')
       .get(/users.*filter=.*/)
       .reply(200, getManyIncluded);
 
-    return client('GET_MANY', 'users', { ids: [1] } )
-      .then((data) => { result = data; });
+    return client('GET_MANY', 'users', { ids: [ 1 ] })
+      .then((data) => {
+        result = data;
+      });
   });
 
   it('returns an object', () => {
@@ -330,47 +349,47 @@
           street: 'Pinchelone Street',
           number: 2475,
           city: 'Norfolk',
-          state: 'VA'
-        }
-      }
+          state: 'VA',
+        },
+      },
     });
   });
 
   it('contains a total property', () => {
     expect(result).to.have.property('total').that.is.equal(1);
   });
-=======
+});
+
 // This test should work exactly the same as the normal GET_LIST test, but the returned data has no
 // meta  field, and thus no count variable. We set the count variable to null in the client
-describe("GET_LIST with {total: null}", () => {
-  it("contains a total property", () => {
-    nock("http://api.example.com")
+describe('GET_LIST with {total: null}', () => {
+  it('contains a total property', () => {
+    nock('http://api.example.com')
       .get(/users.*sort=name.*/)
-      .reply(200, getListNoMeta)
-
-    const noMetaClient = jsonapiClient("http://api.example.com", {
-      total: null
-    })
+      .reply(200, getListNoMeta);
+
+    const noMetaClient = jsonapiClient('http://api.example.com', {
+      total: null,
+    });
 
     return expect(
-      noMetaClient("GET_LIST", "users", {
-        pagination: {page: 1, perPage: 25},
-        sort: {field: "name", order: "ASC"}
-      })
-    ).to.eventually.have.property("total").that.is.equal(5)
-  })
-});
-
-describe("GET_LIST with incorrect \"total\"", () => {
-  it("throws an Error in this situation", () => {
-    nock("http://api.example.com")
+      noMetaClient('GET_LIST', 'users', {
+        pagination: { page: 1, perPage: 25 },
+        sort: { field: 'name', order: 'ASC' },
+      }),
+    ).to.eventually.have.property('total').that.is.equal(5);
+  });
+});
+
+describe('GET_LIST with incorrect "total"', () => {
+  it('throws an Error in this situation', () => {
+    nock('http://api.example.com')
       .get(/users.*sort=name.*/)
-      .reply(200, getListNoMeta)
-
-    return expect(client("GET_LIST", "users", {
-      pagination: {page: 1, perPage: 25},
-      sort: {field: "name", order: "ASC"}
-    })).to.be.rejectedWith(Error)
-  })
->>>>>>> a2f458cb
+      .reply(200, getListNoMeta);
+
+    return expect(client('GET_LIST', 'users', {
+      pagination: { page: 1, perPage: 25 },
+      sort: { field: 'name', order: 'ASC' },
+    })).to.be.rejectedWith(Error);
+  });
 });