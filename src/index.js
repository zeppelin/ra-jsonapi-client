import {stringify} from "qs"
import merge from "deepmerge"
import axios from "axios"
import {
  GET_LIST,
  GET_ONE,
  CREATE,
  UPDATE,
  DELETE,
  GET_MANY,
  GET_MANY_REFERENCE
} from "./actions"

import defaultSettings from "./default-settings"
import {NotImplementedError} from "./errors"
import ResourceLookup from "./resourceLookup"
import init from "./initializer"

// Set HTTP interceptors.
init()

/**
 * Maps react-admin queries to a JSONAPI REST API
 *
 * @param {string} apiUrl the base URL for the JSONAPI
 * @param {Object} userSettings Settings to configure this client.
 *
 * @param {string} type Request type, e.g GET_LIST
 * @param {string} resource Resource name, e.g. "posts"
 * @param {Object} payload Request parameters. Depends on the request type
 * @returns {Promise} the Promise for a data response
 */
export default (apiUrl, userSettings = {}) => (type, resource, params) => {
  let url = ""
  const settings = merge(defaultSettings, userSettings)

  const options = {
    headers: settings.headers
  }

  switch (type) {
    case GET_LIST: {
      const {page, perPage} = params.pagination

      // Create query with pagination params.
      const query = {
        "page[number]": page,
        "page[size]": perPage
      }

      // Add all filter params to query.
      Object.keys(params.filter || {}).forEach((key) => {
        query[`filter[${key}]`] = params.filter[key]
      })

      // Add sort parameter
      if (params.sort && params.sort.field) {
        const prefix = params.sort.order === "ASC" ? "" : "-"
        query.sort = `${prefix}${params.sort.field}`
      }

      url = `${apiUrl}/${resource}?${stringify(query)}`
      break
    }

    case GET_ONE:
      url = `${apiUrl}/${resource}/${params.id}`
      break

    case CREATE:
      url = `${apiUrl}/${resource}`
      options.method = "POST"
      options.data = JSON.stringify({
        data: {type: resource, attributes: params.data}
      })
      break

    case UPDATE: {
      url = `${apiUrl}/${resource}/${params.id}`

      const data = {
        data: {
          id: params.id,
          type: resource,
          attributes: params.data
        }
      }

      options.method = settings.updateMethod
      options.data = JSON.stringify(data)
      break
    }

    case DELETE:
      url = `${apiUrl}/${resource}/${params.id}`
      options.method = "DELETE"
      break

    case GET_MANY: {
      const query = {
        filter: JSON.stringify({id: params.ids})
      }
      url = `${apiUrl}/${resource}?${stringify(query)}`
      break
    }

    case GET_MANY_REFERENCE: {
      const {page, perPage} = params.pagination

      // Create query with pagination params.
      const query = {
        "page[number]": page,
        "page[size]": perPage
      }

      // Add all filter params to query.
      Object.keys(params.filter || {}).forEach((key) => {
        query[`filter[${key}]`] = params.filter[key]
      })

      // Add the reference id to the filter params.
      query[`filter[${params.target}]`] = params.id

      url = `${apiUrl}/${resource}?${stringify(query)}`
      break
    }

    default:
      throw new NotImplementedError(`Unsupported Data Provider request type ${type}`)
  }

  return axios({url, ...options})
    .then((response) => {
<<<<<<< HEAD
      const lookup = new ResourceLookup(response.data)

      switch (type) {
        case GET_MANY:
        case GET_MANY_REFERENCE:
        case GET_LIST:
          return {
            data: response.data.data.map(resource => lookup.unwrapData(resource)),
            total: response.data.meta[settings.total],
          }
=======
      // Do some validation of the total parameter if a list was requested
      let total;
      if ([GET_LIST, GET_MANY, GET_MANY_REFERENCE].includes(type)){
        if (settings.total === null){
          // If the user explicitly provided no total field, then just count the number of objects returned
          total = response.data.data.length;
        }
        else if ('meta' in response.data && settings.total in response.data.meta){
          // If the user specified a count field, and it's present, then just use that
          total = response.data.meta[settings.total];
        }
        else if (!('meta' in response.data) || !(settings.total in response.data.meta)){
          // The third option: the server doesn't return a total property at all, so we have to throw an exception
          throw new Error(`The JSON API response did not contain the field "${settings.total}" in the meta object.
          Consider either setting the "total" setting to null for default behaviour, changing the "total" setting to 
          point to the correct meta field, or ensuring your JSON API server is actually returned a "total" meta
          property.`)
        }
      }

      switch (type) {
        case GET_MANY:
        case GET_LIST: {
          return {
            data: response.data.data.map(value => Object.assign(
              { id: value.id },
              value.attributes,
            )),
            total
          };
        }

        case GET_MANY_REFERENCE: {
          return {
            data: response.data.data.map(value => Object.assign(
              { id: value.id },
              value.attributes,
            )),
            total
          };
        }

        case GET_ONE: {
          const { id, attributes } = response.data.data;

          return {
            data: {
              id, ...attributes,
            },
          };
        }

        case CREATE: {
          const { id, attributes } = response.data.data;
>>>>>>> a2f458cb

        case GET_ONE:
        case CREATE:
        case UPDATE:
          return {
            data: lookup.unwrapData(response.data.data)
          }

        case DELETE: {
          return {
            data: {id: params.id}
          }
        }

        default:
          throw new NotImplementedError(`Unsupported Data Provider request type ${type}`)
      }
    })
};<|MERGE_RESOLUTION|>--- conflicted
+++ resolved
@@ -1,6 +1,6 @@
-import {stringify} from "qs"
-import merge from "deepmerge"
-import axios from "axios"
+import { stringify } from 'qs';
+import merge from 'deepmerge';
+import axios from 'axios';
 import {
   GET_LIST,
   GET_ONE,
@@ -8,16 +8,16 @@
   UPDATE,
   DELETE,
   GET_MANY,
-  GET_MANY_REFERENCE
-} from "./actions"
+  GET_MANY_REFERENCE,
+} from './actions';
 
-import defaultSettings from "./default-settings"
-import {NotImplementedError} from "./errors"
-import ResourceLookup from "./resourceLookup"
-import init from "./initializer"
+import defaultSettings from './default-settings';
+import { NotImplementedError } from './errors';
+import ResourceLookup from './resourceLookup';
+import init from './initializer';
 
 // Set HTTP interceptors.
-init()
+init();
 
 /**
  * Maps react-admin queries to a JSONAPI REST API
@@ -31,108 +31,125 @@
  * @returns {Promise} the Promise for a data response
  */
 export default (apiUrl, userSettings = {}) => (type, resource, params) => {
-  let url = ""
-  const settings = merge(defaultSettings, userSettings)
+  let url = '';
+  const settings = merge(defaultSettings, userSettings);
 
   const options = {
-    headers: settings.headers
-  }
+    headers: settings.headers,
+  };
 
   switch (type) {
     case GET_LIST: {
-      const {page, perPage} = params.pagination
+      const { page, perPage } = params.pagination;
 
       // Create query with pagination params.
       const query = {
-        "page[number]": page,
-        "page[size]": perPage
-      }
+        'page[number]': page,
+        'page[size]': perPage,
+      };
 
       // Add all filter params to query.
       Object.keys(params.filter || {}).forEach((key) => {
-        query[`filter[${key}]`] = params.filter[key]
-      })
+        query[`filter[${key}]`] = params.filter[key];
+      });
 
       // Add sort parameter
       if (params.sort && params.sort.field) {
-        const prefix = params.sort.order === "ASC" ? "" : "-"
-        query.sort = `${prefix}${params.sort.field}`
+        const prefix = params.sort.order === 'ASC' ? '' : '-';
+        query.sort = `${prefix}${params.sort.field}`;
       }
 
-      url = `${apiUrl}/${resource}?${stringify(query)}`
-      break
+      url = `${apiUrl}/${resource}?${stringify(query)}`;
+      break;
     }
 
     case GET_ONE:
-      url = `${apiUrl}/${resource}/${params.id}`
-      break
+      url = `${apiUrl}/${resource}/${params.id}`;
+      break;
 
     case CREATE:
-      url = `${apiUrl}/${resource}`
-      options.method = "POST"
+      url = `${apiUrl}/${resource}`;
+      options.method = 'POST';
       options.data = JSON.stringify({
-        data: {type: resource, attributes: params.data}
-      })
-      break
+        data: { type: resource, attributes: params.data },
+      });
+      break;
 
     case UPDATE: {
-      url = `${apiUrl}/${resource}/${params.id}`
+      url = `${apiUrl}/${resource}/${params.id}`;
 
       const data = {
         data: {
           id: params.id,
           type: resource,
-          attributes: params.data
-        }
-      }
+          attributes: params.data,
+        },
+      };
 
-      options.method = settings.updateMethod
-      options.data = JSON.stringify(data)
-      break
+      options.method = settings.updateMethod;
+      options.data = JSON.stringify(data);
+      break;
     }
 
     case DELETE:
-      url = `${apiUrl}/${resource}/${params.id}`
-      options.method = "DELETE"
-      break
+      url = `${apiUrl}/${resource}/${params.id}`;
+      options.method = 'DELETE';
+      break;
 
     case GET_MANY: {
       const query = {
-        filter: JSON.stringify({id: params.ids})
-      }
-      url = `${apiUrl}/${resource}?${stringify(query)}`
-      break
+        filter: JSON.stringify({ id: params.ids }),
+      };
+      url = `${apiUrl}/${resource}?${stringify(query)}`;
+      break;
     }
 
     case GET_MANY_REFERENCE: {
-      const {page, perPage} = params.pagination
+      const { page, perPage } = params.pagination;
 
       // Create query with pagination params.
       const query = {
-        "page[number]": page,
-        "page[size]": perPage
-      }
+        'page[number]': page,
+        'page[size]': perPage,
+      };
 
       // Add all filter params to query.
       Object.keys(params.filter || {}).forEach((key) => {
-        query[`filter[${key}]`] = params.filter[key]
-      })
+        query[`filter[${key}]`] = params.filter[key];
+      });
 
       // Add the reference id to the filter params.
-      query[`filter[${params.target}]`] = params.id
+      query[`filter[${params.target}]`] = params.id;
 
-      url = `${apiUrl}/${resource}?${stringify(query)}`
-      break
+      url = `${apiUrl}/${resource}?${stringify(query)}`;
+      break;
     }
 
     default:
-      throw new NotImplementedError(`Unsupported Data Provider request type ${type}`)
+      throw new NotImplementedError(`Unsupported Data Provider request type ${type}`);
   }
 
-  return axios({url, ...options})
+  return axios({ url, ...options })
     .then((response) => {
-<<<<<<< HEAD
-      const lookup = new ResourceLookup(response.data)
+      const lookup = new ResourceLookup(response.data);
+
+      // Do some validation of the total parameter if a list was requested
+      let total;
+      if ([ GET_LIST, GET_MANY, GET_MANY_REFERENCE ].includes(type)) {
+        if (settings.total === null) {
+          // If the user explicitly provided no total field, then just count the number of objects returned
+          total = response.data.data.length;
+        } else if ('meta' in response.data && settings.total in response.data.meta) {
+          // If the user specified a count field, and it's present, then just use that
+          total = response.data.meta[settings.total];
+        } else if (!('meta' in response.data) || !(settings.total in response.data.meta)) {
+          // The third option: the server doesn't return a total property at all, so we have to throw an exception
+          throw new Error(`The JSON API response did not contain the field "${settings.total}" in the meta object.
+          Consider either setting the "total" setting to null for default behaviour, changing the "total" setting to 
+          point to the correct meta field, or ensuring your JSON API server is actually returned a "total" meta
+          property.`);
+        }
+      }
 
       switch (type) {
         case GET_MANY:
@@ -140,80 +157,24 @@
         case GET_LIST:
           return {
             data: response.data.data.map(resource => lookup.unwrapData(resource)),
-            total: response.data.meta[settings.total],
-          }
-=======
-      // Do some validation of the total parameter if a list was requested
-      let total;
-      if ([GET_LIST, GET_MANY, GET_MANY_REFERENCE].includes(type)){
-        if (settings.total === null){
-          // If the user explicitly provided no total field, then just count the number of objects returned
-          total = response.data.data.length;
-        }
-        else if ('meta' in response.data && settings.total in response.data.meta){
-          // If the user specified a count field, and it's present, then just use that
-          total = response.data.meta[settings.total];
-        }
-        else if (!('meta' in response.data) || !(settings.total in response.data.meta)){
-          // The third option: the server doesn't return a total property at all, so we have to throw an exception
-          throw new Error(`The JSON API response did not contain the field "${settings.total}" in the meta object.
-          Consider either setting the "total" setting to null for default behaviour, changing the "total" setting to 
-          point to the correct meta field, or ensuring your JSON API server is actually returned a "total" meta
-          property.`)
-        }
-      }
-
-      switch (type) {
-        case GET_MANY:
-        case GET_LIST: {
-          return {
-            data: response.data.data.map(value => Object.assign(
-              { id: value.id },
-              value.attributes,
-            )),
-            total
+            total,
           };
-        }
-
-        case GET_MANY_REFERENCE: {
-          return {
-            data: response.data.data.map(value => Object.assign(
-              { id: value.id },
-              value.attributes,
-            )),
-            total
-          };
-        }
-
-        case GET_ONE: {
-          const { id, attributes } = response.data.data;
-
-          return {
-            data: {
-              id, ...attributes,
-            },
-          };
-        }
-
-        case CREATE: {
-          const { id, attributes } = response.data.data;
->>>>>>> a2f458cb
 
         case GET_ONE:
         case CREATE:
         case UPDATE:
           return {
-            data: lookup.unwrapData(response.data.data)
-          }
+            data: lookup.unwrapData(response.data.data),
+          };
 
         case DELETE: {
           return {
-            data: {id: params.id}
-          }
+            data: { id: params.id },
+          };
         }
 
         default:
-          throw new NotImplementedError(`Unsupported Data Provider request type ${type}`)
+          throw new NotImplementedError(`Unsupported Data Provider request type ${type}`);
       }
-    })
+    });
 };